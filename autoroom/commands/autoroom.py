"""The autoroom command."""
import datetime
from abc import ABC
from typing import Union

import discord
from redbot.core import commands
from redbot.core.utils.chat_formatting import error, humanize_timedelta

from ..abc import CompositeMetaClass, MixinMeta
from ..pcx_lib import SettingDisplay, delete


class AutoRoomCommands(MixinMeta, ABC, metaclass=CompositeMetaClass):
    """The autoroom command."""

    @commands.group()
    @commands.guild_only()
    async def autoroom(self, ctx: commands.Context):
        """Manage your AutoRoom.

        For a quick rundown on how to manage your AutoRoom,
        check out [the readme](https://github.com/PhasecoreX/PCXCogs/tree/master/autoroom/README.md)
        """

    @autoroom.command(name="settings", aliases=["info"])
    async def autoroom_settings(self, ctx: commands.Context):
        """Display current settings."""
        autoroom_channel, autoroom_info = await self._get_autoroom_channel_and_info(ctx)
        if not autoroom_info:
            return

        room_settings = SettingDisplay("Room Settings")
        room_settings.add(
            "Owner",
            autoroom_info["owner"].display_name if autoroom_info["owner"] else "???",
        )

        mode = "???"
        for member_role in autoroom_info["member_roles"]:
            if member_role in autoroom_channel.overwrites:
                mode = (
                    "Public"
                    if autoroom_channel.overwrites[member_role].connect
                    else "Private"
                )
                break
        room_settings.add("Mode", mode)

        room_settings.add("Bitrate", f"{autoroom_channel.bitrate // 1000}kbps")
        room_settings.add(
            "Channel Age",
            humanize_timedelta(
                timedelta=datetime.datetime.utcnow() - autoroom_channel.created_at
            ),
        )
        room_settings.add("Associated text channel", autoroom_info["associated_text_channel"])
        room_settings.add("Persistance", autoroom_info["persist_text_channel"])

        await ctx.send(str(room_settings))

    @autoroom.command(name="name")
    async def autoroom_name(self, ctx: commands.Context, *, name: str):
        """Change the name of your AutoRoom."""
        autoroom_channel, autoroom_info = await self._get_autoroom_channel_and_info(ctx)
        if not autoroom_info:
            return

        if len(name) > 100:
            name = name[:100]
        if name != autoroom_channel.name:
            bucket = self.bucket_autoroom_name.get_bucket(autoroom_channel)
            retry_after = bucket.update_rate_limit()
            if retry_after:
                hint_text = error(
                    f"{ctx.message.author.mention}, you can only modify an AutoRoom name twice every 10 minutes with "
                    f"this command. You can try again in {humanize_timedelta(seconds=max(retry_after, 1))}."
                    "\n\n"
                    "Alternatively, you can modify the channel yourself by either right clicking the channel on "
                    "desktop or by long pressing it on mobile."
                )
                if ctx.guild.mfa_level:
                    hint_text += (
                        " Do note that since this server has 2FA enabled, you will need it enabled "
                        "on your account to modify the channel in this way."
                    )
                hint = await ctx.send(hint_text)
                await delete(ctx.message, delay=30)
                await delete(hint, delay=30)
                return
            await autoroom_channel.edit(name=name)
        await ctx.tick()
        await delete(ctx.message, delay=5)

    @autoroom.command(name="bitrate", aliases=["kbps"])
    async def autoroom_bitrate(self, ctx: commands.Context, kbps: int):
        """Change the bitrate of your AutoRoom."""
        autoroom_channel, autoroom_info = await self._get_autoroom_channel_and_info(ctx)
        if not autoroom_info:
            return

        bps = max(8000, min(ctx.guild.bitrate_limit, kbps * 1000))
        if bps != autoroom_channel.bitrate:
            await autoroom_channel.edit(bitrate=bps)
        await ctx.tick()
        await delete(ctx.message, delay=5)

    @autoroom.command(name="users", aliases=["userlimit"])
    async def autoroom_users(self, ctx: commands.Context, user_limit: int):
        """Change the user limit of your AutoRoom."""
        autoroom_channel, autoroom_info = await self._get_autoroom_channel_and_info(ctx)
        if not autoroom_info:
            return

        limit = max(0, min(99, user_limit))
        if limit != autoroom_channel.user_limit:
            await autoroom_channel.edit(user_limit=limit)
        await ctx.tick()
        await delete(ctx.message, delay=5)

    @autoroom.command()
    async def persist(self, ctx: commands.Context):
        """Toggle AutoRoom text channel persistence."""
        channel = self._get_current_voice_channel(ctx.message.author)
        autoroom_info = await self._get_autoroom_info(channel)
        if not autoroom_info:
            hint = await ctx.send(
                error(f"{ctx.message.author.mention}, you are not in an AutoRoom.")
            )
            await delete(ctx.message, delay=5)
            await delete(hint, delay=5)
            return

        text_channel = self.bot.get_channel(autoroom_info['associated_text_channel'])

        toggle_persist = not autoroom_info['persist_text_channel']
        await self.config.channel(
            channel
        ).persist_text_channel.set(toggle_persist)

        msg = info(f"AutoRoom {text_channel.mention} is {'persistant' if toggle_persist else 'not persistant'}.")

        if ctx.channel != text_channel:
            hint = await ctx.send(msg)
            await delete(hint, delay=15)
        await delete(ctx.message, delay=15)

        ch_msg = await text_channel.send(msg)
        
        

    @autoroom.command()
    async def public(self, ctx: commands.Context):
        """Make your AutoRoom public."""
        await self._process_allow_deny(ctx, True)

    @autoroom.command()
    async def private(self, ctx: commands.Context):
        """Make your AutoRoom private."""
        await self._process_allow_deny(ctx, False)

    @autoroom.command(aliases=["add"])
    async def allow(
        self, ctx: commands.Context, member_or_role: Union[discord.Role, discord.Member]
    ):
        """Allow a user (or role) into your AutoRoom."""
        await self._process_allow_deny(ctx, True, member_or_role=member_or_role)

    @autoroom.command(aliases=["ban"])
    async def deny(
        self, ctx: commands.Context, member_or_role: Union[discord.Role, discord.Member]
    ):
        """Deny a user (or role) from accessing your AutoRoom.

        If the user is already in your AutoRoom, they will be disconnected.

        If a user is no longer able to access the room due to denying a role,
        they too will be disconnected. Keep in mind that if the server is using
        member roles, denying roles will probably not work as expected.
        """
        if await self._process_allow_deny(ctx, False, member_or_role=member_or_role):
            channel = self._get_current_voice_channel(ctx.message.author)
            if not channel or not ctx.guild.me.permissions_in(channel).move_members:
                return
            for member in channel.members:
                if not member.permissions_in(channel).connect:
                    await member.move_to(None, reason="AutoRoom: Deny user")

    async def _process_allow_deny(
        self,
        ctx: commands.Context,
        allow: bool,
        *,
        member_or_role: Union[discord.Role, discord.Member] = None,
    ) -> bool:
        """Actually do channel edit for allow/deny."""
        autoroom_channel, autoroom_info = await self._get_autoroom_channel_and_info(ctx)
        if not autoroom_info:
            return False

        if not autoroom_channel.permissions_for(autoroom_channel.guild.me).manage_roles:
            hint = await ctx.send(
                error(
                    f"{ctx.message.author.mention}, I do not have the required permissions to do this. "
                    "Please let the staff know about this!"
                )
            )
            await delete(ctx.message, delay=10)
            await delete(hint, delay=10)
            return False

        if ctx.message.author != autoroom_info["owner"]:
            reason_server = ""
            if autoroom_info["owner"] == ctx.guild.me:
                reason_server = " (it is a server AutoRoom)"
            hint = await ctx.send(
                error(
                    f"{ctx.message.author.mention}, you are not the owner of this AutoRoom{reason_server}."
                )
            )
            await delete(ctx.message, delay=10)
            await delete(hint, delay=10)
            return False

        denied_message = ""
        if not member_or_role:
            # public/private command
            member_or_role = autoroom_info["member_roles"]
        elif (
            allow
            and member_or_role == ctx.guild.default_role
            and [member_or_role] != autoroom_info["member_roles"]
        ):
            denied_message = "this AutoRoom is using member roles, so the default role must remain denied."
        elif member_or_role in autoroom_info["member_roles"]:
            # allow/deny a member role -> modify all member roles
            member_or_role = autoroom_info["member_roles"]
        elif not allow:
            if member_or_role == ctx.guild.me:
                denied_message = "why would I deny myself from entering your AutoRoom?"
            elif member_or_role == ctx.message.author:
                denied_message = "don't be so hard on yourself! This is your AutoRoom!"
            elif member_or_role == ctx.guild.owner:
                denied_message = (
                    "I don't know if you know this, but that's the server owner... "
                    "I can't deny them from entering your AutoRoom."
                )
            elif await self.is_admin_or_admin_role(member_or_role):
                denied_message = "that's an admin{}, so I can't deny them from entering your AutoRoom.".format(
                    " role" if isinstance(member_or_role, discord.Role) else ""
                )
            elif await self.is_mod_or_mod_role(member_or_role):
                denied_message = "that's a moderator{}, so I can't deny them from entering your AutoRoom.".format(
                    " role" if isinstance(member_or_role, discord.Role) else ""
                )
        if denied_message:
            hint = await ctx.send(
                error(f"{ctx.message.author.mention}, {denied_message}")
            )
            await delete(ctx.message, delay=10)
            await delete(hint, delay=10)
            return False

        overwrites = dict(autoroom_channel.overwrites)
        do_edit = False
        if not isinstance(member_or_role, list):
            member_or_role = [member_or_role]
        for target in member_or_role:
            if target in overwrites:
                if overwrites[target].view_channel != allow:
                    overwrites[target].update(view_channel=allow)
                    do_edit = True
                if overwrites[target].connect != allow:
                    overwrites[target].update(connect=allow)
                    do_edit = True
            else:
                overwrites[target] = discord.PermissionOverwrite(
                    view_channel=allow, connect=allow
                )
                do_edit = True
        if do_edit:
            await autoroom_channel.edit(
                overwrites=overwrites,
                reason="AutoRoom: Permission change",
            )
        await ctx.tick()
        await delete(ctx.message, delay=5)
        return True

    @staticmethod
    def _get_current_voice_channel(member: discord.Member):
        """Get the members current voice channel, or None if not in a voice channel."""
        if member.voice:
            return member.voice.channel
        return None

    async def _get_autoroom_info(self, autoroom: discord.VoiceChannel):
        """Get info for an AutoRoom, or None if the voice channel isn't an AutoRoom."""
        if not autoroom:
            return None
        owner_id = await self.config.channel(autoroom).owner()
        if not owner_id:
            return None
        owner = autoroom.guild.get_member(owner_id)
        member_roles = []
        for member_role_id in await self.config.channel(autoroom).member_roles():
            member_role = autoroom.guild.get_role(member_role_id)
            if member_role:
                member_roles.append(member_role)
        if not member_roles:
            member_roles = [autoroom.guild.default_role]
        persist_text_channel = await self.config.channel(autoroom).persist_text_channel()
        associated_text_channel = await self.config.channel(autoroom).associated_text_channel()
        return {
            "owner": owner,
            "member_roles": member_roles,
<<<<<<< HEAD
        }

    async def _get_autoroom_channel_and_info(self, ctx: commands.Context):
        autoroom_channel = self._get_current_voice_channel(ctx.message.author)
        autoroom_info = await self._get_autoroom_info(autoroom_channel)
        if not autoroom_info:
            hint = await ctx.send(
                error(f"{ctx.message.author.mention}, you are not in an AutoRoom.")
            )
            await delete(ctx.message, delay=5)
            await delete(hint, delay=5)
            return None, None
        return autoroom_channel, autoroom_info
=======
            "persist_text_channel": persist_text_channel,
            "associated_text_channel": associated_text_channel,
        }
>>>>>>> ba692149
<|MERGE_RESOLUTION|>--- conflicted
+++ resolved
@@ -314,7 +314,8 @@
         return {
             "owner": owner,
             "member_roles": member_roles,
-<<<<<<< HEAD
+            "persist_text_channel": persist_text_channel,
+            "associated_text_channel": associated_text_channel,
         }
 
     async def _get_autoroom_channel_and_info(self, ctx: commands.Context):
@@ -327,9 +328,4 @@
             await delete(ctx.message, delay=5)
             await delete(hint, delay=5)
             return None, None
-        return autoroom_channel, autoroom_info
-=======
-            "persist_text_channel": persist_text_channel,
-            "associated_text_channel": associated_text_channel,
-        }
->>>>>>> ba692149
+        return autoroom_channel, autoroom_info